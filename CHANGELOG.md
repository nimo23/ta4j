--- conflicted
+++ resolved
@@ -69,9 +69,7 @@
 - added "lessIsBetter"-property for **VarianceCriterion**
 - added "lessIsBetter"-property for **NumberOfPositionsCriterion**
 - added "addBase"-property for **ReturnCriterion** to include or exclude the base percentage of 1
-<<<<<<< HEAD
 - added **RelativeVolumeStandardDeviationIndicator**
-=======
 - added **MoneyFlowIndexIndicator**
 - added **IntraDayMomentumIndexIndicator**
 - added **ClosePriceDifferenceIndicator**
@@ -80,7 +78,6 @@
 - added `DoubleNum.valueOf(DecimalNum)` to convert a DecimalNum to a DoubleNum.
 - added "TradeExecutionModel" to modify trade execution during backtesting
 - added **NumIndicator** to calculate any `Num`-value for a `Bar`
->>>>>>> b6b67ac4
 
 ### Fixed
 - **Fixed** **CashFlow** fixed calculation with custom startIndex and endIndex
