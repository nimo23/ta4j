Changelog for `ta4j`, roughly following [keepachangelog.com](http://keepachangelog.com/en/1.0.0/) from version 0.9 onwards.

## 0.14 (unreleased)
<<<<<<< HEAD

### Breaking

### Fixed

### Changed

### Added
- :tada: **Enhancement** Loggers in `BaseBarSeries` and `BarSeriesManager` made static for better performance.

### Removed/Deprecated

## 0.13 (released November 5, 2019)
=======
>>>>>>> 959147ca

### Breaking
- **Breaking:** **`PrecisionNum`** renamed to **`DecimalNum`**
- **Breaking:** **`AverageProfitableTradesCriterion`** renamed to **`WinningTradesRatioCriterion`**
- **Breaking:** **`AverageProfitCriterion`** renamed to **`AverageReturnPerBarCriterion`**
- **Breaking:** **`BuyAndHoldCriterion`** renamed to **`BuyAndHoldReturnCriterion`**
- **Breaking:** **`RewardRiskRatioCriterion`** renamed to **`ReturnOverMaxDrawdownCriterion`**
- **Breaking:** **`ProfitLossCriterion`** moved to PnL-Package
- **Breaking:** **`ProfitLossPercentageCriterion`** moved to PnL-Package
- **Breaking:** **`TotalProfitCriterion`** renamed to **`GrossReturnCriterion`** and moved to PnL-Package.
- **Breaking:** **`TotalProfit2Criterion`** renamed to **`GrossProfitCriterion`** and moved to PnL-Package.
- **Breaking:** **`TotalLossCriterion`** renamed to **`NetLossCriterion`** and moved to PnL-Package.
- **Breaking:** package "tradereports" renamed to "reports"
- **Breaking:** **`NumberOfTradesCriterion`** renamed to **`NumberOfPositionsCriterion`**
- **Breaking:** **`NumberOfLosingTradesCriterion`** renamed to **`NumberOfLosingPositionsCriterion`**
- **Breaking:** **`NumberOfWinningTradesCriterion`** renamed to **`NumberOfWinningPositionsCriterion`**
- **Breaking:** **`NumberOfBreakEvenTradesCriterion`** renamed to **`NumberOfBreakEvenPositionsCriterion`**
- **Breaking:** **`WinningTradesRatioCriterion`** renamed to **`WinningPositionsRatioCriterion`**
- **Breaking:** **`TradeStatsReport`** renamed to **`PositionStatsReport`**
- **Breaking:** **`TradeStatsReportGenerator`** renamed to **`PositionStatsReportGenerator`**
- **Breaking:** **`TradeOpenedMinimumBarCountRule`** renamed to **`OpenedPositionMinimumBarCountRule`**
- **Breaking:** **`Trade.class`** renamed to **`Position.class`**
- **Breaking:** **`Order.class`** renamed to **`Trade.class`**
- **Breaking:** package "tradereports" renamed to "reports"
- **Breaking:** package "trading/rules" renamed to "rules"
- **Breaking:** remove Serializable from all indicators
- **Breaking:** Bar#trades: changed type from int to long


### Fixed
- **Fixed `Trade`**: problem with profit calculations on short trades.
- **Fixed `TotalLossCriterion`**: problem with profit calculations on short trades.
- **Fixed `BarSeriesBuilder`**: removed the Serializable interface
- **Fixed `ParabolicSarIndicator`**: problem with calculating in special cases
- **Fixed `BaseTimeSeries`**: can now be serialized
- **Fixed `ProfitLossPercentageCriterion`**: use entryPrice#getValue() instead of entryPrice#getPricePerAsset()

### Changed
- **Trade**: Changed the way Nums are created.
- **WinningTradesRatioCriterion** (previously AverageProfitableTradesCriterion): Changed to calculate trade profits using Trade's getProfit().
- **BuyAndHoldReturnCriterion** (previously BuyAndHoldCriterion): Changed to calculate trade profits using Trade's getProfit().
- **ExpectedShortfallCriterion**: Removed unnecessary primitive boxing.
- **NumberOfBreakEvenTradesCriterion**: Changed to calculate trade profits using Trade's getProfit().
- **NumberOfLosingTradesCriterion**: Changed to calculate trade profits using Trade's getProfit().
- **NumberOfWinningTradesCriterion**: Changed to calculate trade profits using Trade's getProfit().
- **ProfitLossPercentageCriterion**: Changed to calculate trade profits using Trade's entry and exit prices.
- **TotalLossCriterion**: Changed to calculate trade profits using Trade's getProfit().
- **TotalReturnCriterion** (previously TotalProfitCriterion): Changed to calculate trade profits using Trade's getProfit().
- **WMAIndicator**: reduced complexity of WMAIndicator implementation

### Removed/Deprecated
- **MultiplierIndicator**: replaced by TransformIndicator.
- **AbsoluteIndicator**: replaced by TransformIndicator.

### Added
- **Enhancement** Improvements on gitignore
- **Enhancement** Added TradeOpenedMinimumBarCountRule - rule to specify minimum bar count for opened trade.
- **Enhancement** Added DateTimeIndicator a new Indicator for dates.
- **Enhancement** Added DayOfWeekRule for specifying days of the week to trade.
- **Enhancement** Added TimeRangeRule for trading within time ranges.
- **Enhancement** Added floor() and ceil() to Num.class
- **Enhancement** Added getters getLow() and getUp() in CrossedDownIndicatorRule
- **Enhancement** Added BarSeriesUtils: common helpers and shortcuts for BarSeries methods.
- **Enhancement** Improvements for PreviousValueIndicator: more descriptive toString() method, validation of n-th previous bars in
- **Enhancement** Added Percentage Volume Oscillator Indicator, PVOIndicator.
- **Enhancement** Added Distance From Moving Average Indicator, DistanceFromMAIndicator.
- **Enhancement** Added Know Sure Thing Indicator, KSTIndicator.
 constructor of PreviousValueIndicator 
- :tada: **Enhancement** added getGrossProfit() and getGrossProfit(BarSeries) on Trade.
- :tada: **Enhancement** added getPricePerAsset(BarSeries) on Order.
- :tada: **Enhancement** added convertBarSeries(BarSeries, conversionFunction) to BarSeriesUtils.
- :tada: **Enhancement** added UnstableIndicator.
- :tada: **Enhancement** added Chainrule.
- :tada: **Enhancement** added BarSeriesUtils#sortBars.
- :tada: **Enhancement** added BarSeriesUtils#addBars.
- :tada: **Enhancement** added Num.negate() to negate a Num value.
- :tada: **Enhancement** added **`GrossLossCriterion.class`**.
- :tada: **Enhancement** added **`NetProfitCriterion.class`**.
- :tada: **Enhancement** added chooseBest() method with parameter tradeType in AnalysisCriterion.
- :tada: **Enhancement** added **`AverageLossCriterion.class`**.
- :tada: **Enhancement** added **`AverageProfitCriterion.class`**.
- :tada: **Enhancement** added **`ProfitLossRatioCriterion.class`**.
- :tada: **Enhancement** added **`ExpectancyCriterion.class`**.
- :tada: **Enhancement** added **`ConsecutiveWinningPositionsCriterion.class`**.
- :tada: **Enhancement** added **`LosingPositionsRatioCriterion.class`**
- :tada: **Enhancement** added Position#hasProfit.
- :tada: **Enhancement** added Position#hasLoss.
- :tada: **Enhancement** exposed both EMAs in MACD indicator


## 0.13 (released November 5, 2019)

### Breaking
- **Breaking** Refactored from Max/Min to High/Low in Bar class
- **Breaking** Removed redundant constructors from BaseBar class
- **Breaking** Renamed `TimeSeries` to `BarSeries`

### Fixed
- **Fixed `BaseBarSeries`**: problem with getSubList for series with specified `maximumBarCount`.
- **Fixed return `BigDecimal` instead of `Number` in**: `PrecisionNum.getDelegate`.
- **Fixed `java.lang.ClassCastException` in**: `PrecisionNum.equals()`.
- **Fixed `java.lang.ClassCastException` in**: `DoubleNum.equals()`.
- **Fixed `java.lang.NullPointerException` in**: `NumberOfBarsCriterion.calculate(TimeSeries, Trade)` for opened trade.
- **Fixed `java.lang.NullPointerException` in**: `AverageProfitableTradesCriterion.calculate(TimeSeries, Trade)` for opened trade.
- **StopGainRule**: now correctly handles stops for sell orders
- **StopLossRule**: now correctly handles stops for sell orders
- **ProfitLossCriterion**: fixed to work properly for short trades
- **PivotPointIndicator**: fixed possible npe if first bar is not in same period
- **`IchimokuChikouSpanIndicator`**: fixed calculations - applied correct formula.
- **CloseLocationValueIndicator**: fixed special case, return zero instead of NaN if high price == low price

### Changed
- **PrecisionNum**: improve performance for methods isZero/isPositive/isPositiveOrZero/isNegative/isNegativeOrZero.
- **BaseTimeSeriesBuilder** moved from inner class to own class
- **TrailingStopLossRule** added ability to look back the last x bars for calculating the trailing stop loss

### Added
- **Enhancement** Added getters for AroonDownIndicator and AroonUpIndicator in AroonOscillatorIndicator
- **Enhancement** Added common constructors in BaseBar for BigDecimal, Double and String values
- **Enhancement** Added constructor in BaseBar with trades property
- **Enhancement** Added BaseBarBuilder and ConvertibleBaseBarBuilder - BaseBar builder classes
- **Enhancement** Added BarAggregator and TimeSeriesAggregator to allow aggregates bars and time series 
- **Enhancement** Added LWMA Linearly Weighted Moving Average Indicator
- **Enhancement** Implemented trading cost models (linear transaction and borrowing cost models)
- **Enhancement** Implemented Value at Risk Analysis Criterion
- **Enhancement** Implemented Expected Shortfall Analysis Criterion
- **Enhancement** Implemented Returns class to analyze the time series of return rates. Supports logarithmic and arithmetic returns
- **Enhancement** Implemented a way to find the best result for multiple strategies by submitting a range of numbers while backtesting
- **Enhancement** Implemented NumberOfBreakEvenTradesCriterion for counting break even trades 
- **Enhancement** Implemented NumberOfLosingTradesCriterion for counting losing trades
- **Enhancement** Implemented NumberOfWinningTradesCriterion for counting winning trades 
- **Enhancement** Implemented NumberOfWinningTradesCriterion for counting winning trades 
- **Enhancement** Implemented ProfitLossPercentageCriterion for calculating the total performance percentage of your trades 
- **Enhancement** Implemented TotalProfit2Criterion for calculating the total profit of your trades 
- **Enhancement** Implemented TotalLossCriterion for calculating the total loss of your trades
- **Enhancement** Added ADX indicator based strategy to ta4j-examples  
- **Enhancement** TrailingStopLossRule: added possibility of calculations of TrailingStopLossRule also for open, high, low price. Added getter 
for currentStopLossLimitActivation
- **Enhancement** Add constructors with parameters to allow custom implementation of ReportGenerators in BacktestExecutor
- **Enhancement** Added license checker goal on CI's pipeline
- **Enhancement** Added source format checker goal on CI's pipeline

### Removed/Deprecated

## 0.12 (released September 10, 2018)

### Breaking: 
   - `Decimal` class has been replaced by new `Num` interface. Enables using `Double`, `BigDecimal` and custom data types for calculations. 
   - Big changes in `TimeSeries` and `BaseTimeSeries`. Multiple new `addBar(..)` functions in `TimeSeries` allow to add data directly to the series


### Fixed
- **TradingBotOnMovingTimeSeries**: fixed calculations and ArithmeticException Overflow
- **Fixed wrong indexing in**: `Indicator.toDouble()`.
- **PrecisionNum.sqrt()**: using DecimalFormat.parse().
- **RandomWalk[High|Low]Indicator**: fixed formula (max/min of formula with n iterating from 2 to barCount)

### Changed
- **ALL INDICATORS**: `Decimal` replaced by `Num`.
- **ALL CRITERION**: Calculations modified to use `Num`.
- **AbstractIndicator**: new `AbstractIndicator#numOf(Number n)` function as counterpart of dropped `Decimal.valueOf(double|int|..)`
- **TimeSeries | Bar**: preferred way to add bar data to a `TimeSeries` is directly to the series via new `TimeSeries#addBar(time,open,high,..)` functions. It ensures to use the correct `Num` implementation of the series
- **XlsTestsUtils**: now processes xls with one or more days between data rows (daily, weekly, monthly, etc).  Also handle xls #DIV/0! calculated cells (imported as NaN.NaN)
- **CachedIndicator**: Last bar is not cached to support real time indicators
- **TimeSeries | Bar **: added new `#addPrice(price)` function that adds price to (last) bar.
- Parameter **timeFrame** renamed to **barCount**.
- **Various Rules**: added constructor that provides `Number` parameters
- **AroonUpIndicator**: redundant TimeSeries call was removed from constructor
- **AroonDownIndicator**: redundant TimeSeries call was removed from constructor
- **BaseTimeSeries**: added setDefaultFunction() to SeriesBuilder for setting the default Num type function for all new TimeSeries built by that SeriesBuilder, updated BuildTimeSeries example
- **<various>CriterionTest**: changed from explicit constructor calls to `AbstractCriterionTest.getCriterion()` calls.
- **ChopIndicator**: transparent fixes
- **StochasticRSIIndicator**: comments and params names changes to reduce confusion
- **ConvergenceDivergenceIndicator**: remove unused method
- **ChopIndicatorTest**: spelling, TODO: add better tests
- **Various Indicators**: remove double math operations, change `Math.sqrt(double)` to `Num.sqrt()`, other small improvements
- **RandomWalk[High|Low]Indicator**: renamed to `RWI[High|Low]Indicator`

### Added
- **BaseTimeSeries.SeriesBuilder**: simplifies creation of BaseTimeSeries.
- **Num**: Extracted interface of dropped `Decimal` class
- **DoubleNum**: `Num` implementation to support calculations based on `double` primitive
- **BigDecimalNum**: Default `Num` implementation of `BaseTimeSeries`
- **DifferencePercentageIndicator**: New indicator to get the difference in percentage from last value
- **PrecisionNum**: `Num` implementation to support arbitrary precision
- **TestUtils**: removed convenience methods for permuted parameters, fixed all unit tests
- **TestUtils**: added parameterized abstract test classes to allow two test runs with `DoubleNum` and `BigDecimalNum`
- **ChopIndicator** new common indicator of market choppiness (low volatility), and related 'ChopIndicatorTest' JUnit test and 'CandlestickChartWithChopIndicator' example
- **BollingerBandWidthIndicator**: added missing constructor documentation.
- **BollingerBandsLowerIndicator**: added missing constructor documentation.
- **BollingerBandsMiddleIndicator**: added missing constructor documentation.
- **TrailingStopLossRule**: new rule that is satisfied if trailing stop loss is reached
- **Num**: added Num sqrt(int) and Num sqrt()
- **pom.xml**: added support to generate ta4j-core OSGi artifact.

### Removed/Deprecated
- **Decimal**: _removed_. Replaced by `Num` interface
- **TimeSeries#addBar(Bar bar)**: _deprecated_. Use `TimeSeries#addBar(Time, open, high, low, ...)`
- **BaseTimeSeries**: _Constructor_ `BaseTimeSeries(TimeSeries defaultSeries, int seriesBeginIndex, int seriesEndIndex)` _removed_. Use `TimeSeries.getSubseries(int i, int i)` instead
- **FisherIndicator**: commented constructor removed.
- **TestUtils**: removed convenience methods for permuted parameters, fixed all unit tests
- **BaseTimeSeries**: _Constructor_ `BaseTimeSeries(TimeSeries defaultSeries, int seriesBeginIndex, int seriesEndIndex)` _removed_. Use `TimeSeries.getSubseries(int i, int i)` instead
- **BigDecimalNum**: _removed_.  Replaced by `PrecisionNum`
- **AbstractCriterionTest**: removed constructor `AbstractCriterionTest(Function<Number, Num)`.  Use `AbstractCriterionTest(CriterionFactory, Function<Number, Num>)`.
- **<various>Indicator**: removed redundant `private TimeSeries`

## 0.11 (released January 25, 2018)

- **BREAKING**: Tick has been renamed to **Bar**

### Fixed
- **ATRIndicator**: fixed calculations
- **PlusDI, MinusDI, ADX**: fixed calculations
- **LinearTransactionCostCriterion**: fixed calculations, added xls file and unit tests
- **FisherIndicator**: fixed calculations
- **ConvergenceDivergenceIndicator**: fixed NPE of optional "minStrenght"-property

### Changed
- **TotalProfitCriterion**: If not `NaN` the criterion uses the price of the `Order` and not just the close price of underlying `TimeSeries`
- **Order**: Now constructors and static `sell/buyAt(..)` functions need a price and amount parameter to satisfy correct be
behaviour of criterions (entry/exit prices can differ from corresponding close prices in `Order`)
- **JustOnceRule**: now it is possible to add another rule so that this rule is satisfied if the inner rule is satisfied for the first time
- **MeanDeviationIndicator**: moved to statistics package
- **Decimal**: use `BigDecimal::valueof` instead of instantiating a new BigDecimal for double, int and long
    - now `Decimal` extends `Number`
- **Strategy:** can now have a optional parameter "name".
- **Tick:** `Tick` has been renamed to **`Bar`** for a more appropriate description of the price movement over a set period of time.
- **MMAIndicator**: restructured and moved from `helpers` to `indicators` package
- **AverageTrueRangeIndicator**: renamed to **ATRIndicator**
- **AverageDirectionalMovementDownIndicator**: renamed to **ADXIndicator**
-  **ADXIndicator**: added new two argument constructor
- **DirectionalMovementPlusIndicator** and **DirectionalMovementPlusIndicator**: renamed to **PlusDIIndicator** and **MinusDIIndicator**
- **XlsTestsUtils**: rewritten to provide getSeries(), getIndicator(), getFinalCriterionValue(), and getTradingRecord() in support of XLSCriterionTest and XLSIndicatorTest.
- **IndicatorFactory**: made generic and renamed createIndicator() to getIndicator()
- **RSIIndicatorTest**: example showing usage of new generic unit testing of indicators
- **LinearTransactionCostCriterionTest**: example showing usage of new generic unit testing of criteria

## Added
- **ConvergenceDivergenceIndicator**: new Indicator for positive/negative convergence and divergence.
- **BooleanTransformIndicator**: new indicator to transform any decimal indicator to a boolean indicator by using logical operations.
- **DecimalTransformIndicator**: new indicator to transforms any indicator by using common math operations.
- **Decimal**: added functions `Decimal valueOf(BigDecimal)` and `BigDecimal getDelegate()`
- **AbstractEMAIndicator**: new abstract indicator for ema based indicators like MMAIndicator
- **PearsonCorrelationIndicator**: new statistic indicator with pearson correlation
- **TimeSeries**: new method `getSubSeries(int, int)` to create a sub series of the TimeSeries that stores bars exclusively between `startIndex` and `endIndex` parameters
- **IIIIndicator**: Intraday Intensity Index
- **CriterionFactory**: new functional interface to support CriterionTest
- **IndicatorTest**: new class for storing an indicator factory, allows for generic calls like getIndicator(D data, P... params) after the factory is set once in the constructor call.  Facilitates standardization across unit tests.
- **CriterionTest**: new class for storing a criterion factory, allows for generic calls like getCriterion(P... params) after the factory is set once in the constructor call.  Facilitates standardization across unit tests.
- **ExternalIndicatorTest**: new interface for fetching indicators and time series from external sources
- **ExternalCriterionTest**: new interface for fetching criteria, trading records, and time series from external sources
- **XLSIndicatorTest**: new class implementing ExternalIndicatorTest for XLS files, for use in XLS unit tests
- **XLSCriterionTest**: new class implementing ExternalCriterionTest for XLS files, for use in XLS unit tests

## Removed
- **TraillingStopLossIndicator**: no need for this as indicator. No further calculations possible after price falls below stop loss. Use `StopLossRule` or `DifferenceIndicator`

## Deprecated
- **BaseTimeSeries**: Constructor: `BaseTimeSeries(TimeSeries defaultSeries, int seriesBeginIndex, int seriesEndIndex)` use `getSubSeries(int, int)`
- **Decimal**: Method `toDouble()` use `doubleValue()`

## 0.10 (released October 30, 2017)

### VERY Important note!!!!

with the release 0.10 we have changed the previous java package definition to org.ta4j or to be more specific to org.ta4j.core (the new organisation). You have to reorganize all your refernces to the new packages!
In eclipse you can do this easily by selecting your sources and run "Organize imports"
_Changed ownership of the ta4j repository_: from mdeverdelhan/ta4j (stopped the maintenance) to ta4j/ta4j (new organization)

### Fixed
- **ParabolicSarIndicator**: wrong calculation fixed
- **KAMAIndicator**: stack overflow bug fixed
- **AroonUpIndicator and AroonDownIndicator**: wrong calculations fixed and can handle NaN values now

### Changed
- **BREAKING**: **new package structure**: change eu.verdelhan.ta4j to org.ta4j.ta4j-core
- **new package adx**: new location of AverageDirectionalMovementIndicator and DMI+/DMI-
- **Ownership of the ta4j repository**: from mdeverdelhan/ta4j (stopped the maintenance) to ta4j/ta4j (new organization)
- **ParabolicSarIndicator**: old constructor removed (there was no need for time frame parameter after big fix). Three new constructors for default and custom parameters.
- **HighestValueIndicator and LowestValueIndicator:** ignore also NaN values if they are at the current index


## Added
- **AroonOscillatorIndicator**: new indicator based on AroonUp/DownIndicator
- **AroonUpIndicator** and **AroonDownIndicator**: New constructor with parameter for custom indicator for min price and max price calculation
- **ROCVIndicator**: rate of Change of Volume
- **DirectionalMovementPlusIndicator**: new indicator for Directional Movement System (DMI+)
- **DirectionalMovementDownIndicator**: new indicator for Directional Movement System (DMI-)
- **ChaikinOscillatorIndicator**: new indicator.
- **InSlopeRule**: new rule that is satisfied if the slope of two indicators are within a boundary
- **IsEqualRule**: new rule that is satisfied if two indicators are equal
- **AroonUpIndicator** and **AroonDownIndicator**: new constructor with parameter for custom indicator for min price and max price calculation
- **Pivot Point Indicators Package**: new package with Indicators for calculating standard, Fibonacci and DeMark pivot points and reversals
    - **PivotPointIndicator**: new indicator for calculating the standard pivot point
        - **StandardReversalIndicator**: new indicator for calculating the standard reversals (R3,R2,R1,S1,S2,S3)
        - **FibonacciReversalIndicator**: new indicator for calculating the Fibonacci reversals (R3,R2,R1,S1,S2,S3)
    - **DeMarkPivotPointIndicator**: new indicator for calculating the DeMark pivot point
        - **DeMarkReversalIndicator**: new indicator for calculating the DeMark resistance and the DeMark support
- **IsFallingRule**: new rule that is satisfied if indicator strictly decreases within the timeFrame.
- **IsRisingRule**: new rule that is satisfied if indicator strictly increases within the timeFrame.
- **IsLowestRule**: new rule that is satisfied if indicator is the lowest within the timeFrame.
- **IsHighestRule**: new rule that is satisfied if indicator is the highest within the timeFrame.

## 0.9 (released September 7, 2017)
  - **BREAKING** drops Java 7 support
  - use `java.time` instead of `java.util.Date`
  * Added interfaces for some API basic objects
  * Cleaned whole API
  * Reordered indicators
  * Added PreviousValueIndicator
  * Fixed #162 - Added amount field into Tick constructor
  * Fixed #183 - addTrade bad calculation
  * Fixed #153, #170 - Updated StopGainRule and StopLossRule for short trades
  * Removed dependency to Joda-time
  * Dropped Java 6 and Java 7 compatibility
  * Fixed #120 - ZLEMAIndicator StackOverflowError
  * Added stochastic RSI indicator
  * Added smoothed RSI indicator
  * Fixed examples
  * Fixed #81 - Tick uses Period of 24H when it possibly means 1 Day
  * Fixed #80 - TimeSeries always iterates over all the data
  * Removed the `timePeriod` field in time series
  * Fixed #102 - RSIIndicator returns NaN when rsi == 100
  * Added periodical growth rate indicator
  * Fixed #105 - Strange calculation with Ichimoku Indicator
  * Added Random Walk Index (high/low) indicators
  * Improved performance for Williams %R indicator
  * Moved mock indicators to regular scope (renamed in Fixed*Indicator)

## 0.8 (released February 25, 2016)

  * Fixed StackOverflowErrors on recursive indicators (see #60 and #68)
  * Fixed #74 - Question on backtesting strategies with indicators calculated with enough ticks
  * Added Chande Momentum Oscillator indicator
  * Added cumulated losses/gains indicators
  * Added Range Action Verification Index indicator
  * Added MVWAP indicator
  * Added VWAP indicator
  * Added Chandelier exit indicators
  * Improved Decimal performances
  * Added Fisher indicator
  * Added KAMA indicator
  * Added Detrended Price Oscillator
  * Added Ichimoku clouds indicators
  * Added statistical indicators: Simple linear regression, Correlation coefficient, Variance, Covariance, Standard error
  * Moved standard deviation
  * Added Bollinger BandWidth and %B indicator
  * Added Keltner channel indicators
  * Added Ulcer Index and Mass Index indicators
  * Added a trailing stop-loss indicator
  * Added Coppock Curve indicator
  * Added sum indicator
  * Added candle indicators: Real body, Upper/Lower shadow, Doji, 3 black crows, 3 white soldiers, Bullish/Bearish Harami, Bullish/Bearish Engulfing
  * Added absolute indicator
  * Added Hull Moving Average indicator
  * Updated Bollinger Bands (variable multiplier, see #53)
  * Fixed #39 - Possible update for TimeSeries.run()
  * Added Chaikin Money Flow indicator
  * Improved volume indicator
  * Added Close Location Value indicator
  * Added Positive Volume Index and Negative Volume Index indicators
  * Added zero-lag EMA indicator

## 0.7 (released May 21, 2015)

  * Fixed #35 - Fix max drawdown criterion
  * Improved documentation: user's guide & contributor's guidelines
  * Fixed #37 - Update Tick.toString method
  * Fixed #36 - Missing 'Period timePeriod' in full Tick constructor
  * Updated examples
  * Improved analysis criteria (to use actual entry/exit prices instead of close prices)
  * Added price and amount to `Order`
  * Added helpers for order creation
  * Renamed `Operation` to `Order`
  * Added a record/history of a trading session (`TradingRecord`)
  * Moved the trading logic from strategies to rules
  * Refactored trade operations
  * Added a difference indicator
  * Small other API changes

## 0.6 (released February 5, 2015)

  * Added `NaN` to Decimals
  * Renamed `TADecimal` to `Decimal`
  * Fixed #24 - Error in standard deviation calculation
  * Added moving time series (& cache: #25)
  * Refactored time series and ticks
  * Added entry-pass filter and exit-pass filter strategies
  * Replaced `JustBuyOnceStrategy` and `CombinedBuyAndSellStrategy` by `JustEnterOnceStrategy` and `CombinedEntryAndExitStrategy` respectively
  * Added examples
  * Added operation type helpers
  * Added strategy execution traces through SLF4J
  * Removed `.summarize(...)` methods and `Decision` (analysis)
  * Improved performance of some indicators and strategies
  * Generalized cache to all indicators (#20)
  * Removed AssertJ dependency
  * Fixed #16 - Division by zero in updated WalkForward example

## 0.5 (released October 22, 2014)

  * Switched doubles for TADecimals (BigDecimals) in indicators
  * Semantic improvement for IndicatorOverIndicatorStrategy
  * Fixed #11 - UnknownFormatConversionException when using toString() for 4 strategies
  * Added a maximum value starter strategy
  * Added linear transaction cost (analysis criterion)
  * Removed evaluators (replaced by `.chooseBest(...)` and `.betterThan(...)` methods)
  * Added triple EMA indicator
  * Added double EMA indicator
  * Removed slicers (replaced by `.split(...)` methods)
  * Removed runner (replaced by `.run(...)` methods)
  * Added more tests
  * Removed `ConstrainedTimeSeries` (replaced by `.subseries(...)` methods)
  * Added/refactored examples (including walk-forward and candlestick chart)

## 0.4 (released May 28, 2014)

  * Fixed #2 - Tests failing in JDK8
  * Added indicators: Mean deviation, Commodity channel index, Percentage price oscillator (tests)
  * Added distance between indicator and constant
  * Added opposite strategy
  * Removed some runners
  * Added strategy runs on whole series
  * Refactored slicers
  * Removed log4j dependency
  * Added examples

## 0.3 (released March 11, 2014)

  * First public release
  * 100% Pure Java - works on any Java Platform version 6 or later
  * More than 40 technical indicators (Aroon, ATR, moving averages, parabolic SAR, RSI, etc.)
  * A powerful engine for building custom trading strategies
  * Utilities to run and compare strategies
  * Minimal 3rd party dependencies
  * MIT license<|MERGE_RESOLUTION|>--- conflicted
+++ resolved
@@ -1,22 +1,6 @@
 Changelog for `ta4j`, roughly following [keepachangelog.com](http://keepachangelog.com/en/1.0.0/) from version 0.9 onwards.
 
 ## 0.14 (unreleased)
-<<<<<<< HEAD
-
-### Breaking
-
-### Fixed
-
-### Changed
-
-### Added
-- :tada: **Enhancement** Loggers in `BaseBarSeries` and `BarSeriesManager` made static for better performance.
-
-### Removed/Deprecated
-
-## 0.13 (released November 5, 2019)
-=======
->>>>>>> 959147ca
 
 ### Breaking
 - **Breaking:** **`PrecisionNum`** renamed to **`DecimalNum`**
