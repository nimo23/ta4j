--- conflicted
+++ resolved
@@ -43,13 +43,8 @@
 
     /**
      * Constructor.
-<<<<<<< HEAD
-     * 
+     *
      * @param numFactory
-=======
-     *
-     * @param function
->>>>>>> 5f31cda7
      */
     public CCIIndicatorTest(NumFactory numFactory) {
         super(numFactory);
