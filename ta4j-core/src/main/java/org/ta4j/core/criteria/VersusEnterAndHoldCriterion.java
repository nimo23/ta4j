--- conflicted
+++ resolved
@@ -72,7 +72,7 @@
     @Override
     public Num calculate(BarSeries series, TradingRecord tradingRecord) {
         if (series.isEmpty()) {
-            return series.one();
+            return series.numFactory().one();
         }
         return criterion.calculate(series, tradingRecord)
                 .dividedBy(enterAndHoldCriterion.calculate(series, tradingRecord));
@@ -84,17 +84,9 @@
         return criterionValue1.isGreaterThan(criterionValue2);
     }
 
-<<<<<<< HEAD
-    private TradingRecord createEnterAndHoldTradingRecord(BarSeries series, int beginIndex, int endIndex) {
-        TradingRecord fakeRecord = new BaseTradingRecord(tradeType);
-        fakeRecord.enter(beginIndex, series.getBar(beginIndex).getClosePrice(), series.numFactory().one());
-        fakeRecord.exit(endIndex, series.getBar(endIndex).getClosePrice(), series.numFactory().one());
-        return fakeRecord;
-=======
     @Override
     public String toString() {
         return criterion.getClass().getSimpleName() + " vs. " + enterAndHoldCriterion.getClass().getSimpleName();
->>>>>>> f72ba167
     }
 
 }