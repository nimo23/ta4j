--- conflicted
+++ resolved
@@ -200,118 +200,6 @@
     void addBar(Bar bar, boolean replace);
 
     /**
-<<<<<<< HEAD
-=======
-     * Adds the {@code bar} at the end of the series.
-     *
-     * <p>
-     * The {@code beginIndex} is set to {@code 0} if not already initialized.<br>
-     * The {@code endIndex} is set to {@code 0} if not already initialized, or
-     * incremented if it matches the end of the series.<br>
-     * Exceeding bars are removed.
-     *
-     * @param timePeriod the {@link Duration} of this bar
-     * @param endTime    the {@link ZonedDateTime end time} of this bar
-     * @apiNote to add bar data directly you can use
-     *          {@link #addBar(Duration, ZonedDateTime, Num, Num, Num, Num, Num)}
-     * @see BarSeries#setMaximumBarCount(int)
-     */
-    void addBar(Duration timePeriod, ZonedDateTime endTime);
-
-    default void addBar(ZonedDateTime endTime, Number openPrice, Number highPrice, Number lowPrice, Number closePrice) {
-        this.addBar(endTime, numOf(openPrice), numOf(highPrice), numOf(lowPrice), numOf(closePrice), zero(), zero());
-    }
-
-    default void addBar(ZonedDateTime endTime, Number openPrice, Number highPrice, Number lowPrice, Number closePrice,
-            Number volume) {
-        this.addBar(endTime, numOf(openPrice), numOf(highPrice), numOf(lowPrice), numOf(closePrice), numOf(volume));
-    }
-
-    default void addBar(ZonedDateTime endTime, Number openPrice, Number highPrice, Number lowPrice, Number closePrice,
-            Number volume, Number amount) {
-        this.addBar(endTime, numOf(openPrice), numOf(highPrice), numOf(lowPrice), numOf(closePrice), numOf(volume),
-                numOf(amount));
-    }
-
-    default void addBar(Duration timePeriod, ZonedDateTime endTime, Number openPrice, Number highPrice, Number lowPrice,
-            Number closePrice, Number volume) {
-        this.addBar(timePeriod, endTime, numOf(openPrice), numOf(highPrice), numOf(lowPrice), numOf(closePrice),
-                numOf(volume), zero());
-    }
-
-    default void addBar(Duration timePeriod, ZonedDateTime endTime, Number openPrice, Number highPrice, Number lowPrice,
-            Number closePrice, Number volume, Number amount) {
-        this.addBar(timePeriod, endTime, numOf(openPrice), numOf(highPrice), numOf(lowPrice), numOf(closePrice),
-                numOf(volume), numOf(amount));
-    }
-
-    default void addBar(ZonedDateTime endTime, String openPrice, String highPrice, String lowPrice, String closePrice) {
-        this.addBar(endTime, numOf(new BigDecimal(openPrice)), numOf(new BigDecimal(highPrice)),
-                numOf(new BigDecimal(lowPrice)), numOf(new BigDecimal(closePrice)), zero(), zero());
-    }
-
-    default void addBar(ZonedDateTime endTime, String openPrice, String highPrice, String lowPrice, String closePrice,
-            String volume) {
-        this.addBar(endTime, numOf(new BigDecimal(openPrice)), numOf(new BigDecimal(highPrice)),
-                numOf(new BigDecimal(lowPrice)), numOf(new BigDecimal(closePrice)), numOf(new BigDecimal(volume)),
-                zero());
-    }
-
-    default void addBar(ZonedDateTime endTime, String openPrice, String highPrice, String lowPrice, String closePrice,
-            String volume, String amount) {
-        this.addBar(endTime, numOf(new BigDecimal(openPrice)), numOf(new BigDecimal(highPrice)),
-                numOf(new BigDecimal(lowPrice)), numOf(new BigDecimal(closePrice)), numOf(new BigDecimal(volume)),
-                numOf(new BigDecimal(amount)));
-    }
-
-    default void addBar(ZonedDateTime endTime, Num openPrice, Num highPrice, Num lowPrice, Num closePrice, Num volume) {
-        this.addBar(endTime, openPrice, highPrice, lowPrice, closePrice, volume, zero());
-    }
-
-    /**
-     * Adds a new {@code Bar} to the bar series.
-     *
-     * @param endTime    end time of the bar
-     * @param openPrice  the open price
-     * @param highPrice  the high/max price
-     * @param lowPrice   the low/min price
-     * @param closePrice the last/close price
-     * @param volume     the volume (default zero)
-     * @param amount     the amount (default zero)
-     */
-    void addBar(ZonedDateTime endTime, Num openPrice, Num highPrice, Num lowPrice, Num closePrice, Num volume,
-            Num amount);
-
-    /**
-     * Adds a new {@code Bar} to the bar series.
-     *
-     * @param endTime    end time of the bar
-     * @param openPrice  the open price
-     * @param highPrice  the high/max price
-     * @param lowPrice   the low/min price
-     * @param closePrice the last/close price
-     * @param volume     the volume (default zero)
-     */
-    void addBar(Duration timePeriod, ZonedDateTime endTime, Num openPrice, Num highPrice, Num lowPrice, Num closePrice,
-            Num volume);
-
-    /**
-     * Adds a new {@code Bar} to the bar series.
-     *
-     * @param timePeriod the time period of the bar
-     * @param endTime    end time of the bar
-     * @param openPrice  the open price
-     * @param highPrice  the high/max price
-     * @param lowPrice   the low/min price
-     * @param closePrice the last/close price
-     * @param volume     the volume (default zero)
-     * @param amount     the amount (default zero)
-     */
-    void addBar(Duration timePeriod, ZonedDateTime endTime, Num openPrice, Num highPrice, Num lowPrice, Num closePrice,
-            Num volume, Num amount);
-
-    /**
->>>>>>> 5f31cda7
      * Adds a trade and updates the close price of the last bar.
      *
      * @param tradeVolume the traded volume
